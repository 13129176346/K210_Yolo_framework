--- conflicted
+++ resolved
@@ -910,13 +910,8 @@
         """ change to orginal image size """
         if self.flag == True:
             self.flag = False
-<<<<<<< HEAD
-            self.h.in_hw = np.copy(self.h.org_in_hw)
-            self.h.out_hw = np.copy(self.h.org_out_hw)
-=======
             K.set_value(self.h.in_hw, self.h.org_in_hw)
             K.set_value(self.h.out_hw, self.h.org_out_hw)
->>>>>>> bca29093
 
 
 class YOLO_Loss(Loss):
