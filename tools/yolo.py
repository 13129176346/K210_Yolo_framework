import numpy as np
import os
import cv2
from matplotlib.pyplot import imshow, show
from math import cos, sin
import imgaug as ia
import imgaug.augmenters as iaa
from imgaug import BoundingBoxesOnImage
import tensorflow as tf
import tensorflow.python.keras.backend as K
import tensorflow.python.keras as k
from tensorflow.python.keras.losses import Loss
from tensorflow.python.keras.utils import losses_utils
from tensorflow.python.keras.metrics import MeanMetricWrapper
from tensorflow.python.keras.callbacks import Callback
from tensorflow.python.ops.resource_variable_ops import ResourceVariable
from matplotlib.pyplot import text
from PIL import Image, ImageFont, ImageDraw
from tools.base import BaseHelper, INFO, ERROR, NOTE
from tools.bbox_utils import bbox_iou, center_to_corner
from pathlib import Path
import shutil
from tqdm import trange
from termcolor import colored
from typing import List, Tuple, AnyStr, Iterable


def fake_iou(a: np.ndarray, b: np.ndarray) -> float:
    """set a,b center to same,then calc the iou value

    Parameters
    ----------
    a : np.ndarray
        shape = [n,1,2]
    b : np.ndarray
        shape = [m,2]

    Returns
    -------
    float
        iou value
        shape = [n,m]
    """
    a_maxes = a / 2.
    a_mins = -a_maxes

    b_maxes = b / 2.
    b_mins = -b_maxes

    iner_mins = np.maximum(a_mins, b_mins)
    iner_maxes = np.minimum(a_maxes, b_maxes)
    iner_wh = np.maximum(iner_maxes - iner_mins, 0.)
    iner_area = iner_wh[..., 0] * iner_wh[..., 1]

    s1 = a[..., 0] * a[..., 1]
    s2 = b[..., 0] * b[..., 1]

    return iner_area / (s1 + s2 - iner_area)


def coordinate_offset(anchors: np.ndarray, out_hw: np.ndarray) -> np.array:
    """construct the anchor coordinate offset array , used in convert scale

    Parameters
    ----------
    anchors : np.ndarray
        anchors shape = [n,] = [ n x [m,2]]
    out_hw : np.ndarray
        output height width shape = [n,2]

    Returns
    -------
    np.array
        scale shape = [n,] = [n x [h_n,w_n,m,2]]
    """
    if len(anchors) != len(out_hw):
        raise ValueError(f'anchors len {len(anchors)} is not equal out_hw len {len(out_hw)}')
    grid = []
    for l in range(len(anchors)):
        grid_y = np.tile(np.reshape(np.arange(0, stop=out_hw[l][0]), [-1, 1, 1, 1]), [1, out_hw[l][1], 1, 1])
        grid_x = np.tile(np.reshape(np.arange(0, stop=out_hw[l][1]), [1, -1, 1, 1]), [out_hw[l][0], 1, 1, 1])
        grid.append(np.concatenate([grid_x, grid_y], axis=-1))
    return np.array(grid)


def bbox_crop(ann: np.ndarray, crop_box=None, allow_outside_center=True) -> np.ndarray:
    """ Crop bounding boxes according to slice area.

    Parameters
    ----------
    ann : np.ndarray

        (n,5) [p,x1,y1,x2,y1]

    crop_box : optional

        crop_box [x1,y1,x2,y2] , by default None

    allow_outside_center : bool, optional

        by default True

    Returns
    -------
    np.ndarray

        ann
        Cropped bounding boxes with shape (M, 4+) where M <= N.
    """
    ann = ann.copy()
    if crop_box is None:
        return ann
    if sum([int(c is None) for c in crop_box]) == 4:
        return ann

    l, t, r, b = crop_box

    left = l if l else 0
    top = t if t else 0
    right = r if r else np.inf
    bottom = b if b else np.inf
    crop_bbox = np.array((left, top, right, bottom))

    if allow_outside_center:
        mask = np.ones(ann.shape[0], dtype=bool)
    else:
        centers = (ann[:, 1:3] + ann[:, 3:5]) / 2
        mask = np.logical_and(crop_bbox[:2] <= centers, centers < crop_bbox[2:]).all(axis=1)

    # transform borders
    ann[:, 1:3] = np.maximum(ann[:, 1:3], crop_bbox[:2])
    ann[:, 3:5] = np.minimum(ann[:, 3:5], crop_bbox[2:4])
    ann[:, 1:3] -= crop_bbox[:2]
    ann[:, 3:5] -= crop_bbox[:2]

    mask = np.logical_and(mask, (ann[:, 1:3] < ann[:, 3:5]).all(axis=1))
    ann = ann[mask]
    return ann


def random_crop_with_constraints(ann: np.ndarray, im_wh: np.ndarray,
                                 min_scale: float = 0.3, max_scale: float = 1,
                                 max_aspect_ratio: float = 2,
                                 constraints: float = None,
                                 max_trial: float = 50) -> [np.ndarray, list]:
    """
        Crop an image randomly with bounding box constraints.

        [#] Wei Liu, Dragomir Anguelov, Dumitru Erhan, Christian Szegedy,
       Scott Reed, Cheng-Yang Fu, Alexander C. Berg.
       SSD: Single Shot MultiBox Detector. ECCV 2016.

    Parameters
    ----------
    ann : np.ndarray

        (n,5) [p,x1,y1,x2,y1]

    im_wh : np.ndarray

        im wh

    min_scale : float, optional

        The minimum ratio between a cropped region and the original image. by default 0.3

    max_scale : float, optional

        The maximum ratio between a cropped region and the original image. by default 1

    max_aspect_ratio : float, optional

        The maximum aspect ratio of cropped region. by default 2

    constraints : float, optional

        by default None

    max_trial : float, optional

        Maximum number of trials for each constraint before exit no matter what. by default 50

    Returns
    -------
    [np.ndarray, list]

        new ann, crop idx : (0, 0, w, h)

    """
    # default params in paper
    if constraints is None:
        constraints = (
            (0.1, None),
            (0.3, None),
            (0.5, None),
            (0.7, None),
            (0.9, None),
            (None, 1),
        )

    w, h = im_wh

    candidates = [(0, 0, w, h)]
    for min_iou, max_iou in constraints:
        min_iou = -np.inf if min_iou is None else min_iou
        max_iou = np.inf if max_iou is None else max_iou

        for _ in range(max_trial):
            scale = np.random.uniform(min_scale, max_scale)
            aspect_ratio = np.random.uniform(
                max(1 / max_aspect_ratio, scale * scale),
                min(max_aspect_ratio, 1 / (scale * scale)))
            crop_h = int(h * scale / np.sqrt(aspect_ratio))
            crop_w = int(w * scale * np.sqrt(aspect_ratio))

            crop_t = np.random.randint(h - crop_h)
            crop_l = np.random.randint(w - crop_w)
            crop_bb = np.array((crop_l, crop_t, crop_l + crop_w, crop_t + crop_h))

            if len(ann) == 0:
                top, bottom = crop_t, crop_t + crop_h
                left, right = crop_l, crop_l + crop_w
                return ann, (left, top, right, bottom)

            iou = bbox_iou(ann[:, 1:], crop_bb[np.newaxis])
            if min_iou <= iou.min() and iou.max() <= max_iou:
                top, bottom = crop_t, crop_t + crop_h
                left, right = crop_l, crop_l + crop_w
                candidates.append((left, top, right, bottom))
                break

    # random select one
    while candidates:
        crop = candidates.pop(np.random.randint(0, len(candidates)))
        new_ann = bbox_crop(ann, crop, allow_outside_center=False)
        if new_ann.size < 1:
            continue
        new_crop = (crop[0], crop[1], crop[2], crop[3])
        return new_ann, new_crop
    return ann, (0, 0, w, h)


class YOLOHelper(BaseHelper):
    def __init__(self, image_ann: str, class_num: int, anchors: str,
                 in_hw: tuple, out_hw: tuple, validation_split: float = 0.1):
        """ yolo helper

        Parameters
        ----------
        image_ann : str

            image ann `.npy` file path

        class_num : int

        anchors : str

            anchor `.npy` file path

        in_hw : tuple

            default input image height width

        out_hw : tuple

            default output height width

        validation_split : float, optional

            validation split, by default 0.1

        """
        super().__init__(image_ann, validation_split)
        self.org_in_hw = np.array(in_hw)
        self.org_out_hw = np.array(out_hw)
        assert self.org_in_hw.ndim == 1
        assert self.org_out_hw.ndim == 2
        self.in_hw = tf.Variable(self.org_in_hw, trainable=False)
        self.out_hw = tf.Variable(self.org_out_hw, trainable=False)
        if class_num:
            self.class_num = class_num  # type:int
        if anchors:
            self.anchors = np.load(anchors)  # type:np.ndarray
            self.anchor_number = len(self.anchors[0])
            self.output_number = len(self.anchors)
            self.__flatten_anchors = np.reshape(self.anchors, (-1, 2))
            self.grid_wh = (1 / self.org_out_hw)[:, [1, 0]]  # hw => wh
            self.xy_offset = coordinate_offset(self.anchors, self.org_out_hw)  # type:np.ndarray

        self.iaaseq = iaa.Sequential([
            iaa.Fliplr(0.5),
            iaa.SomeOf([1, 4], [
                iaa.Affine(scale={"x": (0.8, 1.2), "y": (0.8, 1.2)},
                           backend='cv2', order=[0, 1], cval=(0, 255), mode=ia.ALL),
                iaa.Affine(translate_percent={"x": (-0.2, 0.2), "y": (-0.2, 0.2)},
                           backend='cv2', order=[0, 1], cval=(0, 255), mode=ia.ALL),
                iaa.Affine(rotate=(-30, 30),
                           backend='cv2', order=[0, 1], cval=(0, 255), mode=ia.ALL),
                iaa.Crop(percent=([0.05, 0.1], [0.05, 0.1], [0.05, 0.1], [0.05, 0.1]))
            ], True)
        ])  # type: iaa.meta.Sequential

        self.colormap = [
            (255, 82, 0), (0, 255, 245), (0, 61, 255), (0, 255, 112), (0, 255, 133),
            (255, 0, 0), (255, 163, 0), (255, 102, 0), (194, 255, 0), (0, 143, 255),
            (51, 255, 0), (0, 82, 255), (0, 255, 41), (0, 255, 173), (10, 0, 255),
            (173, 255, 0), (0, 255, 153), (255, 92, 0), (255, 0, 255), (255, 0, 245),
            (128, 0, 0), (0, 128, 0), (128, 128, 0), (0, 0, 128), (128, 0, 128),
            (0, 128, 128), (128, 128, 128), (64, 0, 0), (192, 0, 0), (64, 128, 0),
            (192, 128, 0), (64, 0, 128), (192, 0, 128), (64, 128, 128), (192, 128, 128),
            (0, 64, 0), (128, 64, 0), (0, 192, 0), (128, 192, 0), (0, 64, 128),
            (61, 230, 250), (255, 6, 51), (11, 102, 255), (255, 7, 71), (255, 9, 224),
            (9, 7, 230), (220, 220, 220), (255, 9, 92), (112, 9, 255), (8, 255, 214),
            (7, 255, 224), (255, 184, 6), (10, 255, 71), (255, 41, 10), (7, 255, 255),
            (224, 255, 8), (102, 8, 255), (255, 61, 6), (255, 194, 7), (255, 122, 8),
            (0, 255, 20), (255, 8, 41), (255, 5, 153), (6, 51, 255), (235, 12, 255),
            (160, 150, 20), (0, 163, 255), (140, 140, 140), (250, 10, 15), (20, 255, 0),
            (31, 255, 0), (255, 31, 0), (255, 224, 0), (153, 255, 0), (0, 0, 255),
            (255, 71, 0), (0, 235, 255), (0, 173, 255), (31, 0, 255), (11, 200, 200)]

    def _xy_to_grid(self, xy: np.ndarray, layer: int) -> np.ndarray:
        """ convert true label xy to grid scale

        Parameters
        ----------
        xy : np.ndarray
            label xy shape = [out h, out w,anchor num,2]
        layer : int
            layer index

        Returns
        -------
        np.ndarray
            label xy grid scale, shape = [out h, out w,anchor num,2]
        """
        return (xy * self.org_out_hw[layer][:: -1]) - self.xy_offset[layer]

    def _xy_grid_index(self, out_hw: np.ndarray, box_xy: np.ndarray, layer: int) -> [np.ndarray, np.ndarray]:
        """ get xy index in grid scale

        Parameters
        ----------
        box_xy : np.ndarray
            value = [x,y]
        layer  : int
            layer index

        Returns
        -------
        [np.ndarray,np.ndarray]

            index xy : = [idx,idy]
        """
        return np.floor(box_xy * out_hw[layer][:: -1]).astype('int')

    def _get_anchor_index(self, wh: np.ndarray) -> [np.ndarray, np.ndarray]:
        """get the max iou anchor index

        Parameters
        ----------
        wh : np.ndarray
            shape = [num_box,2]
            value = [w,h]

        Returns
        -------
        np.ndarray, np.ndarray
            max iou anchor index
            layer_idx shape = [num_box, num_anchor]
            anchor_idx shape = [num_box, num_anchor]
        """
        iou = fake_iou(np.expand_dims(wh, -2), self.__flatten_anchors)
        # sort iou score in decreasing order
        best_anchor = np.argsort(-iou, -1)  # shape = [num_box, num_anchor]
        return np.divmod(best_anchor, self.anchor_number)

    @staticmethod
    def corner_to_center(ann: np.ndarray, in_hw: np.ndarray) -> np.ndarray:
        """ conrner ann to center ann
            xyxy ann to xywh ann

        Parameters
        ----------
        ann : np.ndarray

            xyxyann n*[p,x1,y1,x2,y2]
            NOTE all pixel scale

        in_hw : np.ndarray

        Returns
        -------
        np.ndarray

            xywhann n*[p,x,y,w,h]

            NOTE scale = [0~1] x,y is center point
        """
        return np.hstack([
            ann[:, 0:1],
            ((ann[:, 1:2] + ann[:, 3:4]) / 2) / in_hw[1],
            ((ann[:, 2:3] + ann[:, 4:5]) / 2) / in_hw[0],
            (ann[:, 3:4] - ann[:, 1:2]) / in_hw[1],
            (ann[:, 4:5] - ann[:, 2:3]) / in_hw[0]])

    @staticmethod
    def center_to_corner(ann: np.ndarray, in_hw: np.ndarray) -> np.ndarray:
        """ center ann to conrner ann
            xywh ann to xyxy ann

        Parameters
        ----------
        ann : np.ndarray

            xywhann n*[p,x,y,w,h]
            NOTE scale = [0~1] x,y is center point

        in_hw : np.ndarray

        Returns
        -------
        np.ndarray

            xyxyann n*[p,x1,y1,x2,y2]
            NOTE all pixel scale

        """
        return np.hstack([
            ann[:, 0:1],
            (ann[:, 1:2] - ann[:, 3:4] / 2) * in_hw[1],
            (ann[:, 2:3] - ann[:, 4:5] / 2) * in_hw[0],
            (ann[:, 1:2] + ann[:, 3:4] / 2) * in_hw[1],
            (ann[:, 2:3] + ann[:, 4:5] / 2) * in_hw[0]])

    def ann_to_label(self, in_hw: np.ndarray, out_hw: np.ndarray, ann: np.ndarray) -> tuple:
        """convert the annotaion to yolo v3 label~

        Parameters
        ----------
        ann : np.ndarray
            annotation shape :[n,5] value : n*[p,x1,y1,x2,y2]

        Returns
        -------
        tuple
            labels list value :[output_number*[ out_h, out_w, anchor_num, class +5 +1 ]]

            NOTE The last element of the last dimension is the allocation flag,
             which means that there is ground truth at this position.
            Can use only one output label find all ground truth~
            ```python
            new_anns = []
            for i in range(h.output_number):
                new_ann = labels[i][np.where(labels[i][..., -1] == 1)]
                new_anns.append(np.c_[np.argmax(new_ann[:, 5:], axis=-1), new_ann[:, :4]])
            np.allclose(new_anns[0], new_anns[1])  # True
            np.allclose(new_anns[1], new_anns[2])  # True
            ```

        """
        labels = [np.zeros((out_hw[i][0], out_hw[i][1], len(self.anchors[i]),
                            5 + self.class_num + 1), dtype='float32') for i in range(self.output_number)]

        ann = self.corner_to_center(ann, in_hw)
        layer_idx, anchor_idx = self._get_anchor_index(ann[:, 3: 5])
        for box, l, n in zip(ann, layer_idx, anchor_idx):
            # NOTE box [x y w h] are relative to the size of the entire image [0~1]
            # clip box avoid width or heigh == 0 ====> loss = inf
            bb = np.clip(box[1: 5], 1e-8, 0.99999999)
            cnt = np.zeros(self.output_number, np.bool)  # assigned flag
            for i in range(len(l)):
                x, y = self._xy_grid_index(out_hw, bb[0: 2], l[i])  # [x index , y index]
                if cnt[l[i]] or labels[l[i]][y, x, n[i], 4] == 1.:
                    # 1. when this output layer already have ground truth, skip
                    # 2. when this grid already being assigned, skip
                    continue
                labels[l[i]][y, x, n[i], 0: 4] = bb
                labels[l[i]][y, x, n[i], 4] = (0. if cnt.any() else 1.)
                labels[l[i]][y, x, n[i], 5 + int(box[0])] = 1.
                labels[l[i]][y, x, n[i], -1] = 1.  # set gt flag = 1
                cnt[l[i]] = True  # output layer ground truth flag
                if cnt.all():
                    # when all output layer have ground truth, exit
                    break
        return labels

    def _xy_to_all(self, labels: tuple):
        """convert xy scale from grid to all image

        Parameters
        ----------
        labels : tuple
        """
        for i in range(len(labels)):
            labels[i][..., 0: 2] = labels[i][..., 0: 2] * self.grid_wh[i] + self.xy_offset[i]

    def _wh_to_all(self, labels: tuple):
        """convert wh scale to all image

        Parameters
        ----------
        labels : tuple
        """
        for i in range(len(labels)):
            labels[i][..., 2: 4] = np.exp(labels[i][..., 2: 4]) * self.anchors[i]

    def label_to_ann(self, labels: tuple, thersh=.7) -> np.ndarray:
        """reverse the labels to annotation

        Parameters
        ----------
        labels : np.ndarray

        Returns
        -------
        np.ndarray
            annotaions
        """
        new_ann = np.vstack([label[np.where(label[..., 4] > thersh)] for label in labels])
        new_ann = np.c_[np.argmax(new_ann[:, 5:], axis=-1), new_ann[:, :4]]
        new_ann = self.center_to_corner(new_ann, self.org_in_hw)
        return new_ann

    def augment_img(self, img: np.ndarray, ann: np.ndarray) -> tuple:
        """ augmenter for image

        Parameters
        ----------
        img : np.ndarray

            img src

        ann : np.ndarray

            one annotation
            [p,x1,y1,x2,y2]

        Returns
        -------
        tuple

            [image src,ann] after data augmenter
            image src dtype is uint8
        """
        p = ann[:, 0: 1]
        box = ann[:, 1:]

        bbs = BoundingBoxesOnImage.from_xyxy_array(box, shape=img.shape)

        image_aug, bbs_aug = self.iaaseq(image=img, bounding_boxes=bbs)
        bbs_aug = bbs_aug.remove_out_of_image().clip_out_of_image()

        new_box = bbs_aug.to_xyxy_array()
        new_ann = np.hstack((p[0: len(new_box), :], new_box))

        return image_aug, new_ann

    def resize_train_img(self, img: np.ndarray, in_hw: np.ndarray, ann: np.ndarray
                         ) -> [np.ndarray, np.ndarray]:
        """ when training first crop image and resize image and keep ratio

        Parameters
        ----------
        img : np.ndarray

        ann : np.ndarray

        Returns
        -------
        [np.ndarray, np.ndarray]
            img, ann
        """
        if np.random.uniform(0, 1) > 0.5:
            ann, (x1, y1, x2, y2) = random_crop_with_constraints(ann, img.shape[1::-1])
            img = img[y1:y2, x1:x2, :]

        return self.resize_img(img, in_hw, ann)

    def resize_img(self, img: np.ndarray, in_hw: np.ndarray,
                   ann: np.ndarray) -> [np.ndarray, np.ndarray]:
        """
        resize image and keep ratio

        Parameters
        ----------
        img : np.ndarray

        ann : np.ndarray


        Returns
        -------
        [np.ndarray, np.ndarray]
            img, ann [ uint8 , float64 ]
        """
        im_in = np.zeros((in_hw[0], in_hw[1], 3), np.uint8)

        """ transform factor """
        img_hw = np.array(img.shape[:2])
        scale = np.min(in_hw / img_hw)

        # NOTE xy_off is [x offset,y offset]
        x_off, y_off = ((in_hw[::-1] - img_hw[::-1] * scale) / 2).astype(int)
        img = cv2.resize(img, None, fx=scale, fy=scale)

        im_in[y_off:y_off + img.shape[0],
              x_off:x_off + img.shape[1], :] = img[...]

        """ calculate the box transform matrix """
        if isinstance(ann, np.ndarray):
            ann[:, 1:3] = ann[:, 1:3] * scale + [x_off, y_off]
            ann[:, 3:5] = ann[:, 3:5] * scale + [x_off, y_off]

        return im_in, ann

    def read_img(self, img_path: str) -> np.ndarray:
        """ read image

        Parameters
        ----------
        img_path : str


        Returns
        -------
        np.ndarray
            image src
        """
        return cv2.cvtColor(cv2.imread(img_path), cv2.COLOR_BGR2RGB)

    def process_img(self, img: np.ndarray, ann: np.ndarray, in_hw: np.ndarray,
                    is_augment: bool, is_resize: bool,
                    is_normlize: bool) -> [tf.Tensor, tf.Tensor]:
        """ process image and true box , if is training then use data augmenter

        Parameters
        ----------
        img : np.ndarray
            image srs
        ann : np.ndarray
            one annotation
        is_augment : bool
            wether to use data augmenter
        is_resize : bool
            wether to resize the image
        is_normlize : bool
            wether to normlize the image

        Returns
        -------
        tuple
            image src , true box
        """
        if is_resize and is_augment:
            img, ann = self.resize_train_img(img, in_hw, ann)
        elif is_resize:
            img, ann = self.resize_img(img, in_hw, ann)
        if is_augment:
            img, ann = self.augment_img(img, ann)
        if is_normlize:
            img = self.normlize_img(img)
        return img, ann

    def build_datapipe(self, image_ann_list: np.ndarray, batch_size: int, is_augment: bool,
                       is_normlize: bool, is_training: bool) -> tf.data.Dataset:
        print(INFO, 'data augment is ', str(is_augment))

        def _parser_wrapper(i: tf.Tensor):
            # NOTE use wrapper function and dynamic list construct (x,(y_1,y_2,...))
            img_path, ann = tf.numpy_function(lambda idx:
                                              (image_ann_list[idx][0].copy(),
                                               image_ann_list[idx][1].copy()),
                                              [i], [tf.dtypes.string, tf.float64])
            # tf.numpy_function(lambda x: print('img id:', x), [i],[])
            # load image
            raw_img = tf.image.decode_jpeg(tf.io.read_file(img_path),
                                           channels=3)
            # resize image -> image augmenter
            raw_img, ann = tf.numpy_function(self.process_img,
                                             [raw_img, ann, self.in_hw,
                                              is_augment, True, False],
                                             [tf.uint8, tf.float64],
                                             name='process_img')
            # make labels
            labels = tf.numpy_function(self.ann_to_label, [self.in_hw, self.out_hw, ann],
                                       [tf.float32] * len(self.anchors),
                                       name='ann_to_label')

            # normlize image
            if is_normlize:
                img = self.normlize_img(raw_img)
            else:
                img = tf.cast(raw_img, tf.float32)

            # set shape
            img.set_shape((None, None, 3))
            for i in range(len(self.anchors)):
                labels[i].set_shape((None, None, len(self.anchors[i]), self.class_num + 5 + 1))
            return img, tuple(labels)

        if is_training:
            dataset = (tf.data.Dataset.from_tensor_slices(tf.range(len(image_ann_list))).
                       shuffle(batch_size * 500).
                       repeat().
                       map(_parser_wrapper, -1).
                       batch(batch_size, True).
                       prefetch(-1))
        else:
            dataset = (tf.data.Dataset.from_tensor_slices(
                tf.range(len(image_ann_list))).
                map(_parser_wrapper, -1).
                batch(batch_size, True).
                prefetch(-1))

        return dataset

    def draw_image(self, img: np.ndarray, ann: np.ndarray, is_show=True, scores=None):
        """ draw img and show bbox , set ann = None will not show bbox

        Parameters
        ----------
        img : np.ndarray

        ann : np.ndarray

            scale is all image pixal scale
            shape : [p,x1,y1,x2,y2]

        is_show : bool

            show image
        """
        if isinstance(ann, np.ndarray):
            p = ann[:, 0]
            xyxybox = ann[:, 1:]
            for i, a in enumerate(xyxybox):
                classes = int(p[i])
                r_top = tuple(a[0:2].astype(int))
                l_bottom = tuple(a[2:].astype(int))
                r_bottom = (r_top[0], l_bottom[1])
                org = (np.maximum(np.minimum(r_bottom[0], img.shape[1] - 12), 0),
                       np.maximum(np.minimum(r_bottom[1], img.shape[0] - 12), 0))
                cv2.rectangle(img, r_top, l_bottom, self.colormap[classes])
                if isinstance(scores, np.ndarray):
                    cv2.putText(img, f'{classes} {scores[i]:.2f}',
                                org, cv2.FONT_HERSHEY_COMPLEX_SMALL,
                                0.5, self.colormap[classes], thickness=1)
                else:
                    cv2.putText(img, f'{classes}', org,
                                cv2.FONT_HERSHEY_COMPLEX_SMALL, 0.5,
                                self.colormap[classes], thickness=1)

        if is_show:
            imshow((img).astype('uint8'))
            show()


class MultiScaleTrain(Callback):
    def __init__(self, h: YOLOHelper, interval: int = 10, scale_range: list = [-3, 3]):
        """ Multi-scale training callback

            NOTE This implementation will lead to the lack of multi-scale
                 training in several batches after the end of validation

        Parameters
        ----------
        h : YOLOHelper

        interval : int, optional

            change scale batch interval, by default 10

        scale_range : list, optional

            change scale range, by default [-3, 3]
            eg.
            ```
                org_input_size = 416
                x = 2 # in range(-3,3)
                input_size = org_input_size + (x * 32)
                           = 416 + (2 * 32)
                           = 480
            ```
        """
        super().__init__()
        self.h = h
        self.interval = interval
        self.scale_range = np.arange(scale_range[0], scale_range[1])
        self.cur_scl = scale_range[1]  # default max size
        self.flag = True  # change flag
        self.count = 1

    def on_train_begin(self, logs=None):
        K.set_value(self.h.in_hw, self.h.org_in_hw + 32 * self.cur_scl)
        K.set_value(self.h.out_hw, self.h.org_out_hw + np.power(2, np.arange(self.h.output_number))[:, None] * self.cur_scl)
        print(f'\n {NOTE} : Train input image size : [{self.h.in_hw[0]},{self.h.in_hw[1]}]')

    def on_epoch_begin(self, epoch, logs=None):
        self.flag = True

    def on_train_batch_end(self, batch, logs=None):
        if self.flag == True:
            if self.count % self.interval == 0:
                # random choice resize scale
                self.cur_scl = np.random.choice(self.scale_range)
                K.set_value(self.h.in_hw, self.h.org_in_hw + 32 * self.cur_scl)
                K.set_value(self.h.out_hw, self.h.org_out_hw + np.power(2, np.arange(self.h.output_number))[:, None] * self.cur_scl)
                self.count = 1
                print(f'\n {NOTE} : Train input image size : [{self.h.in_hw[0]},{self.h.in_hw[1]}]')
            else:
                self.count += 1

    def on_test_begin(self, logs=None):
        """ change to orginal image size """
        if self.flag == True:
            self.flag = False
            K.set_value(self.h.in_hw, self.h.org_in_hw)
            K.set_value(self.h.out_hw, self.h.org_out_hw)


<<<<<<< HEAD
class YOLOLoss(Loss):
    def __init__(self, h: YOLOHelper, iou_thresh: float,
=======
class YOLO_Loss(Loss):
    def __init__(self, h: YOLOHelper, iou_thresh: float, obj_thresh: float,
>>>>>>> b37e9fc7
                 obj_weight: float, noobj_weight: float, wh_weight: float,
                 xy_weight: float, cls_weight: float, layer: int, verbose=1,
                 reduction=losses_utils.ReductionV2.AUTO, name=None):
        """ yolo loss obj

        Parameters
        ----------
        h : YOLOHelper

        iou_thresh : float

        obj_weight : float

        noobj_weight : float

        wh_weight : float

        layer : int
            the current layer index

        """
        super().__init__(reduction=reduction, name=name)
        self.h = h
        self.iou_thresh = iou_thresh
        self.obj_thresh = obj_thresh
        self.obj_weight = obj_weight
        self.noobj_weight = noobj_weight
        self.wh_weight = wh_weight
        self.xy_weight = xy_weight
        self.cls_weight = cls_weight
        self.layer = layer
        self.anchors = np.copy(self.h.anchors[self.layer])  # type:np.ndarray
        self.verbose = verbose
        self.op_list = []
        with tf.compat.v1.variable_scope(f'lookups_{self.layer}',
                                         reuse=tf.compat.v1.AUTO_REUSE):
            self.tp50: ResourceVariable = tf.compat.v1.get_variable(
                'tp50', (), tf.float32,
                tf.zeros_initializer(),
                trainable=False)

            self.tp75: ResourceVariable = tf.compat.v1.get_variable(
                'tp75', (), tf.float32,
                tf.zeros_initializer(),
                trainable=False)

            names = ['r50', 'r75', 'p50', 'p75']
            self.lookups: Iterable[Tuple[ResourceVariable, AnyStr]] = [
                (tf.compat.v1.get_variable(name, (), tf.float32,
                                           tf.zeros_initializer(),
                                           trainable=False),
                    name)
                for name in names]

        if self.verbose == 2:
            with tf.compat.v1.variable_scope(f'lookups_{self.layer}',
                                             reuse=tf.compat.v1.AUTO_REUSE):
                names = ['xy', 'wh', 'obj', 'noobj', 'cls']
                self.lookups.extend([
                    (tf.compat.v1.get_variable(name, (), tf.float32,
                                               tf.zeros_initializer(),
                                               trainable=False),
                     name)
                    for name in names])

    @staticmethod
    def calc_xy_offset(out_hw: tf.Tensor, feature: tf.Tensor) -> [tf.Tensor, tf.Tensor]:
        """ for dynamic sacle get xy offset tensor for loss calc

        Parameters
        ----------
        feature : tf.Tensor

            featrue tensor, shape = [batch,out h,out w,anchor num,class num+5]

        Returns
        -------

        [tf.Tensor, tf.Tensor]

            out hw    : shape []
            xy offset : shape [out h , out w , 1 , 2]

        """
        grid_y = tf.tile(tf.reshape(tf.range(0, out_hw[0]),
                                    [-1, 1, 1, 1]), [1, out_hw[1], 1, 1])
        grid_x = tf.tile(tf.reshape(tf.range(0, out_hw[1]),
                                    [1, -1, 1, 1]), [out_hw[0], 1, 1, 1])
        xy_offset = tf.concat([grid_x, grid_y], -1)
        return xy_offset

    @staticmethod
    def xywh_to_grid(all_true_xy: tf.Tensor, all_true_wh: tf.Tensor,
                     out_hw: tf.Tensor, xy_offset: tf.Tensor,
                     anchors: tf.Tensor) -> [tf.Tensor, tf.Tensor]:
        """convert true label xy wh to grid scale

        Returns
        -------
        [tf.Tensor, tf.Tensor]

            grid_true_xy, grid_true_wh shape = [out h ,out w,anchor num , 2 ]

        """
        grid_true_xy = (all_true_xy * out_hw[::-1]) - xy_offset
        grid_true_wh = tf.math.log(all_true_wh / anchors)
        return grid_true_xy, grid_true_wh

    @staticmethod
    def xywh_to_all(grid_pred_xy: tf.Tensor, grid_pred_wh: tf.Tensor,
                    out_hw: tf.Tensor, xy_offset: tf.Tensor,
                    anchors: tf.Tensor) -> [tf.Tensor, tf.Tensor]:
        """ rescale the pred raw [grid_pred_xy,grid_pred_wh] to [0~1]

        Returns
        -------
        [tf.Tensor, tf.Tensor]

            [all_pred_xy, all_pred_wh]
        """
        all_pred_xy = (tf.sigmoid(grid_pred_xy) + xy_offset) / out_hw[::-1]
        all_pred_wh = tf.exp(grid_pred_wh) * anchors
        return all_pred_xy, all_pred_wh

    @staticmethod
    def iou(pred_xy: tf.Tensor, pred_wh: tf.Tensor,
            vaild_xy: tf.Tensor, vaild_wh: tf.Tensor) -> tf.Tensor:
        """ calc the iou form pred box with vaild box

        Parameters
        ----------
        pred_xy : tf.Tensor
            pred box shape = [out h, out w, anchor num, 2]

        pred_wh : tf.Tensor
            pred box shape = [out h, out w, anchor num, 2]

        vaild_xy : tf.Tensor
            vaild box shape = [? , 2]

        vaild_wh : tf.Tensor
            vaild box shape = [? , 2]

        Returns
        -------
        tf.Tensor
            iou value shape = [out h, out w, anchor num ,?]
        """
        b1_xy = tf.expand_dims(pred_xy, -2)
        b1_wh = tf.expand_dims(pred_wh, -2)
        b1_wh_half = b1_wh / 2.
        b1_mins = b1_xy - b1_wh_half
        b1_maxes = b1_xy + b1_wh_half

        b2_xy = tf.expand_dims(vaild_xy, 0)
        b2_wh = tf.expand_dims(vaild_wh, 0)
        b2_wh_half = b2_wh / 2.
        b2_mins = b2_xy - b2_wh_half
        b2_maxes = b2_xy + b2_wh_half

        intersect_mins = tf.maximum(b1_mins, b2_mins)
        intersect_maxes = tf.minimum(b1_maxes, b2_maxes)
        intersect_wh = tf.maximum(intersect_maxes - intersect_mins, 0.)
        intersect_area = intersect_wh[..., 0] * intersect_wh[..., 1]
        b1_area = b1_wh[..., 0] * b1_wh[..., 1]
        b2_area = b2_wh[..., 0] * b2_wh[..., 1]
        iou = intersect_area / (b1_area + b2_area - intersect_area)

        return iou

    def smoothl1loss(self, labels: tf.Tensor, predictions: tf.Tensor, delta=1.0):
        error = tf.math.subtract(predictions, labels)
        abs_error = tf.math.abs(error)
        quadratic = tf.math.minimum(abs_error, delta)
        # The following expression is the same in value as
        # tf.maximum(abs_error - delta, 0), but importantly the gradient for the
        # expression when abs_error == delta is 0 (for tf.maximum it would be 1).
        # This is necessary to avoid doubling the gradient, since there is already a
        # nonzero contribution to the gradient from the quadratic term.
        linear = tf.math.subtract(abs_error, quadratic)
        return tf.math.add(tf.math.multiply(0.5, tf.math.multiply(quadratic, quadratic)),
                           tf.math.multiply(delta, linear))

    def call(self, y_true: tf.Tensor, y_pred: tf.Tensor):
        """ reshape y pred """
        out_hw = tf.cast(tf.shape(y_true)[1:3], tf.float32)

        y_true = tf.reshape(y_true, [-1, out_hw[0], out_hw[1],
                                     self.h.anchor_number, self.h.class_num + 5 + 1])
        y_pred = tf.reshape(y_pred, [-1, out_hw[0], out_hw[1],
                                     self.h.anchor_number, self.h.class_num + 5])

        """ split the label """
        grid_pred_xy = y_pred[..., 0:2]
        grid_pred_wh = y_pred[..., 2:4]
        pred_confidence = y_pred[..., 4:5]
        pred_cls = y_pred[..., 5:]

        all_true_xy = y_true[..., 0:2]
        all_true_wh = y_true[..., 2:4]
        true_confidence = y_true[..., 4:5]
        true_cls = y_true[..., 5:5 + self.h.class_num]
        location_mask = tf.cast(y_true[..., -1], tf.bool)

        obj_mask = true_confidence
        obj_mask_bool = tf.cast(y_true[..., 4], tf.bool)

        """ calc the ignore mask  """
        xy_offset = self.calc_xy_offset(out_hw, y_pred)

        pred_xy, pred_wh = self.xywh_to_all(grid_pred_xy, grid_pred_wh,
                                            out_hw, xy_offset, self.anchors)

        obj_cnt = tf.reduce_sum(obj_mask)

        def lmba(bc):
            # NOTE use location_mask find all ground truth
            gt_xy = tf.boolean_mask(all_true_xy[bc], location_mask[bc])
            gt_wh = tf.boolean_mask(all_true_wh[bc], location_mask[bc])
            iou_score = self.iou(pred_xy[bc], pred_wh[bc], gt_xy, gt_wh)  # [h,w,anchor,box_num]
            # NOTE find this layer gt and pred iou score
            idx = tf.where(tf.boolean_mask(obj_mask_bool[bc], location_mask[bc]))
            mask_iou_score = tf.gather_nd(tf.boolean_mask(iou_score, obj_mask_bool[bc]), idx, 1)

            with tf.control_dependencies(
                    [self.tp50.assign_add(tf.reduce_sum(tf.cast(mask_iou_score > 0.5, tf.float32))),
                     self.tp75.assign_add(tf.reduce_sum(tf.cast(mask_iou_score > 0.75, tf.float32)))]):
                layer_iou_score = tf.squeeze(tf.gather(iou_score, idx, axis=-1), -1)
                layer_match50 = tf.reduce_sum(tf.cast(layer_iou_score > 0.5, tf.float32),
                                              -1, keepdims=True)
                layer_match75 = tf.reduce_sum(tf.cast(layer_iou_score > 0.75, tf.float32),
                                              -1, keepdims=True)
                # if iou for any ground truth larger than iou_thresh, the pred is true.
                match_num = tf.reduce_sum(tf.cast(iou_score > self.iou_thresh, tf.float32),
                                          -1, keepdims=True)
            return (tf.cast(tf.less(match_num, 1), tf.float32),
                    tf.cast(tf.less(layer_match50, 1), tf.float32),
                    tf.cast(tf.less(layer_match75, 1), tf.float32))

        ignore_mask, layer_ignore_mask50, layer_ignore_mask75 = tf.map_fn(lmba, tf.range(self.h.batch_size), dtype=(tf.float32, tf.float32, tf.float32))
        """ calc recall precision """
        pred_confidence_sigmod = tf.sigmoid(pred_confidence)
        fp50 = tf.reduce_sum((tf.cast(pred_confidence_sigmod > self.obj_thresh, tf.float32) * layer_ignore_mask50) * (1 - obj_mask))
        fp75 = tf.reduce_sum((tf.cast(pred_confidence_sigmod > self.obj_thresh, tf.float32) * layer_ignore_mask75) * (1 - obj_mask))

        fn50 = tf.reduce_sum((tf.cast(pred_confidence_sigmod < self.obj_thresh, tf.float32) + layer_ignore_mask50) * obj_mask)
        fn75 = tf.reduce_sum((tf.cast(pred_confidence_sigmod < self.obj_thresh, tf.float32) + layer_ignore_mask75) * obj_mask)

        precision50 = tf.math.divide_no_nan(self.tp50, (self.tp50 + fp50))
        precision75 = tf.math.divide_no_nan(self.tp75, (self.tp75 + fp75))

        recall50 = tf.math.divide_no_nan(self.tp50, (self.tp50 + fn50))
        recall75 = tf.math.divide_no_nan(self.tp75, (self.tp75 + fn75))

        """ calc the loss dynamic weight """
        grid_true_xy, grid_true_wh = self.xywh_to_grid(all_true_xy, all_true_wh,
                                                       out_hw, xy_offset, self.anchors)
        # NOTE When wh=0 , tf.log(0) = -inf, so use tf.where to avoid it
        grid_true_wh = tf.where(tf.tile(obj_mask_bool[..., tf.newaxis], [1, 1, 1, 1, 2]),
                                grid_true_wh, tf.zeros_like(grid_true_wh))
        coord_weight = 2 - all_true_wh[..., 0:1] * all_true_wh[..., 1:2]

        """ calc the loss """
        xy_loss = tf.reduce_sum(
            obj_mask * coord_weight * self.xy_weight * tf.nn.sigmoid_cross_entropy_with_logits(
                labels=grid_true_xy, logits=grid_pred_xy), [1, 2, 3, 4])

        wh_loss = tf.reduce_sum(
            obj_mask * coord_weight * self.wh_weight * self.smoothl1loss(
                labels=grid_true_wh, predictions=grid_pred_wh), [1, 2, 3, 4])

        obj_loss = self.obj_weight * tf.reduce_sum(
            obj_mask * tf.nn.sigmoid_cross_entropy_with_logits(
                labels=true_confidence, logits=pred_confidence), [1, 2, 3, 4])

        noobj_loss = self.noobj_weight * tf.reduce_sum(
            (1 - obj_mask) * ignore_mask * tf.nn.sigmoid_cross_entropy_with_logits(
                labels=true_confidence, logits=pred_confidence), [1, 2, 3, 4])

        cls_loss = tf.reduce_sum(
            obj_mask * self.cls_weight * tf.nn.sigmoid_cross_entropy_with_logits(
                labels=true_cls, logits=pred_cls), [1, 2, 3, 4])

        """ sum loss """
        self.op_list.extend([
            self.lookups[0][0].assign(recall50),
            self.lookups[1][0].assign(recall75),
            self.lookups[2][0].assign(precision50),
            self.lookups[3][0].assign(precision75),
            self.tp50.assign(0),
            self.tp75.assign(0)
        ])
        if self.verbose == 2:
            self.op_list.extend([self.lookups[4][0].assign(tf.reduce_mean(xy_loss)),
                                 self.lookups[5][0].assign(tf.reduce_mean(wh_loss)),
                                 self.lookups[6][0].assign(tf.reduce_mean(obj_loss)),
                                 self.lookups[7][0].assign(tf.reduce_mean(noobj_loss)),
                                 self.lookups[8][0].assign(tf.reduce_mean(cls_loss))])

        with tf.control_dependencies(self.op_list):
            total_loss = obj_loss + noobj_loss + cls_loss + xy_loss + wh_loss
        return total_loss


def correct_box(box_xy: tf.Tensor, box_wh: tf.Tensor,
                input_hw: list, img_hw: list) -> tf.Tensor:
    """rescae predict box to orginal image scale

    Parameters
    ----------
    box_xy : tf.Tensor
        box xy
    box_wh : tf.Tensor
        box wh
    input_hw : list
        input shape
    img_hw : list
        image shape

    Returns
    -------
    tf.Tensor
        new boxes
    """
    box_yx = box_xy[..., :: -1]
    box_hw = box_wh[..., :: -1]
    input_hw = tf.cast(input_hw, tf.float32)
    img_hw = tf.cast(img_hw, tf.float32)
    new_shape = tf.round(img_hw * tf.reduce_min(input_hw / img_hw))
    offset = (input_hw - new_shape) / 2. / input_hw
    scale = input_hw / new_shape
    box_yx = (box_yx - offset) * scale
    box_hw *= scale

    box_mins = box_yx - (box_hw / 2.)
    box_maxes = box_yx + (box_hw / 2.)
    boxes = tf.concat([
        box_mins[..., 0:1],  # y_min
        box_mins[..., 1:2],  # x_min
        box_maxes[..., 0:1],  # y_max
        box_maxes[..., 1:2]  # x_max
    ], axis=-1)

    # Scale boxes back to original image shape.
    boxes *= tf.concat([img_hw, img_hw], axis=-1)
    return boxes


def yolo_parser_one(img: tf.Tensor, img_hw: np.ndarray, infer_model: k.Model,
                    obj_thresh: float, iou_thresh: float, h: YOLOHelper
                    ) -> [np.ndarray, np.ndarray, np.ndarray]:
    """ yolo parser one image output

    Parameters
    ----------
    img : tf.Tensor

        image src, shape = [1,in h,in w,3]

    img_hw : np.ndarray

        image orginal hw, shape = [2]

    infer_model : k.Model

        infer model

    obj_thresh : float

    iou_thresh : float

    h : YOLOHelper

    Returns
    -------
    [np.ndarray, np.ndarray, np.ndarray]

        box : [y1, x1, y2, y2]
        clss : [class]
        score : [score]
    """
    y_pred = infer_model.predict(img)
    # NOTE because yolo train model and infer model is same,
    # In order to ensure the consistency of the framework code reshape here.
    y_pred = [np.reshape(pred, list(pred.shape[:-1]) + [h.anchor_number,
                                                        5 + h.class_num])
              for pred in y_pred]
    """ box list """
    _yxyx_box = []
    _yxyx_box_scores = []
    """ preprocess label """
    for l, pred_label in enumerate(y_pred):
        """ split the label """
        pred_xy = pred_label[..., 0: 2]
        pred_wh = pred_label[..., 2: 4]
        pred_confidence = pred_label[..., 4: 5]
        pred_cls = pred_label[..., 5:]
        if h.class_num > 1:
            box_scores = tf.sigmoid(pred_cls) * tf.sigmoid(pred_confidence)
        else:
            box_scores = tf.sigmoid(pred_confidence)

        """ reshape box  """
        # NOTE tf_xywh_to_all will auto use sigmoid function
        pred_xy_A, pred_wh_A = YOLOLoss.xywh_to_all(pred_xy, pred_wh, h.org_out_hw[l],
                                                    h.xy_offset[l], h.anchors[l])
        boxes = correct_box(pred_xy_A, pred_wh_A, h.org_in_hw, img_hw)
        boxes = tf.reshape(boxes, (-1, 4))
        box_scores = tf.reshape(box_scores, (-1, h.class_num))
        """ append box and scores to global list """
        _yxyx_box.append(boxes)
        _yxyx_box_scores.append(box_scores)

    yxyx_box = tf.concat(_yxyx_box, axis=0)
    yxyx_box_scores = tf.concat(_yxyx_box_scores, axis=0)

    mask = yxyx_box_scores >= obj_thresh

    """ do nms for every classes"""
    _boxes = []
    _scores = []
    _classes = []
    for c in range(h.class_num):
        class_boxes = tf.boolean_mask(yxyx_box, mask[:, c])
        class_box_scores = tf.boolean_mask(yxyx_box_scores[:, c], mask[:, c])
        select = tf.image.non_max_suppression(
            class_boxes, scores=class_box_scores, max_output_size=30, iou_threshold=iou_thresh)
        class_boxes = tf.gather(class_boxes, select)
        class_box_scores = tf.gather(class_box_scores, select)
        _boxes.append(class_boxes)
        _scores.append(class_box_scores)
        _classes.append(tf.ones_like(class_box_scores) * c)

    box = tf.concat(_boxes, axis=0)
    clss = tf.concat(_classes, axis=0)
    score = tf.concat(_scores, axis=0)
    return box.numpy(), clss.numpy(), score.numpy()


def yolo_infer(img_path: Path, infer_model: k.Model,
               result_path: Path, h: YOLOHelper,
               obj_thresh: float = .7, iou_thresh: float = .3):
    """ yolo infer function

    Parameters
    ----------
    img_path : Path

        image path or image dir path

    infer_model : k.Model

        infer model

    result_path : Path

        result path dir

    h : YOLOHelper

    obj_thresh : float, optional

        object detection thresh, by default .7

    iou_thresh : float, optional

        iou thresh , by default .3

    """

    """ load images """
    orig_img = h.read_img(str(img_path))
    img_hw = orig_img.shape[0: 2]
    img, _ = h.process_img(orig_img, None, h.org_in_hw, False, True, True)
    img = tf.expand_dims(img, 0)
    """ get output """
    boxes, classes, scores = yolo_parser_one(img, img_hw, infer_model, obj_thresh, iou_thresh, h)
    """ draw box  """
    font = ImageFont.truetype(font='asset/FiraMono-Medium.otf',
                              size=(np.floor(3e-2 * img_hw[0] + 0.5)).astype(np.int))

    thickness = (img_hw[0] + img_hw[1]) // 300

    """ show result """
    if len(classes) > 0:
        pil_img = Image.fromarray(orig_img)
        print(f'[top\tleft\tbottom\tright\tscore\tclass]')
        for i, c in enumerate(classes):
            c = int(c)
            box = boxes[i]
            score = scores[i]
            label = '{:2d} {:.2f}'.format(c, score)
            draw = ImageDraw.Draw(pil_img)
            label_size = draw.textsize(label, font)
            top, left, bottom, right = box
            print(f'[{top:.1f}\t{left:.1f}\t{bottom:.1f}\t{right:.1f}\t{score:.2f}\t{c:2d}]')
            top = max(0, (np.floor(top + 0.5)).astype(np.int))
            left = max(0, (np.floor(left + 0.5)).astype(np.int))
            bottom = min(img_hw[0], (np.floor(bottom + 0.5)).astype(np.int))
            right = min(img_hw[1], (np.floor(right + 0.5)).astype(np.int))

            if top - img_hw[0] >= 0:
                text_origin = np.array([left, top - label_size[1]])
            else:
                text_origin = np.array([left, top + 1])

            for j in range(thickness):
                draw.rectangle(
                    [left + j, top + j, right - j, bottom - j],
                    outline=h.colormap[c])
            draw.rectangle(
                [tuple(text_origin), tuple(text_origin + label_size)],
                fill=h.colormap[c])
            draw.text(text_origin, label, fill=(0, 0, 0), font=font)
            del draw
        pil_img.show()
    else:
        print(NOTE, ' no boxes detected')


def voc_ap(recall: np.ndarray, precision: np.ndarray) -> float:
    """
        Compute VOC AP given precision and recall

    Parameters
    ----------
    recall : np.ndarray

        recall, shape = [len(imgs)]

    precision : np.ndarray

        precison, shape = [len(imgs)]


    Returns
    -------

    float

        ap

    """

    mrec = np.concatenate(([0.], recall, [1.]))
    mpre = np.concatenate(([0.], precision, [0.]))

    # compute the precision envelope
    for i in range(len(mpre) - 1, 0, -1):
        mpre[i - 1] = np.maximum(mpre[i - 1], mpre[i])

    # to calculate area under PR curve, look for points
    #  where X axis (recall) changes value

    i = np.where(mrec[1:] != mrec[: -1])[0]
    # and sum (\Delta recall) * prec
    Ap = np.sum((mrec[i + 1] - mrec[i]) * mpre[i + 1])
    return Ap


def yolo_eval(infer_model: k.Model, h: YOLOHelper, det_obj_thresh: float,
              det_iou_thresh: float, mAp_iou_thresh: float, class_name: list,
              save_result: bool = False, save_result_dir: str = 'tmp'):
    """ calc yolo pre-class Ap and mAp

    Parameters
    ----------
    infer_model : k.Model

    h : YOLOHelper

    det_obj_thresh : float

        detection obj thresh

    det_iou_thresh : float

        detection iou thresh

    mAp_iou_thresh : float

        mAp iou thresh

    save_result : bool

        when save result, while save `tmp/detection-results` and `tmp/ground-truth`.

    save_result_dir : str

        default `tmp`
    """
    p_img_ids = [[] for i in range(h.class_num)]
    p_scores = [[] for i in range(h.class_num)]
    p_bboxes = [[] for i in range(h.class_num)]
    t_res = [{} for i in range(h.class_num)]  # type:list[dict]
    class_name = np.array(class_name)
    t_npos = np.zeros((h.class_num, 1))
    if save_result == True:
        res_path = Path(save_result_dir + '/detection-results')
        gt_path = Path(save_result_dir + '/ground-truth')
        if gt_path.exists():
            shutil.rmtree(str(gt_path))
        if res_path.exists():
            shutil.rmtree(str(res_path))
        gt_path.mkdir(parents=True)
        res_path.mkdir(parents=True)

    for i in trange(len(h.test_list)):
        img_path, true_ann, img_hw = h.test_list[i]
        img_name = Path(img_path).stem
        raw_img = tf.image.decode_image(tf.io.read_file(img_path), channels=3)
        img, _ = h.process_img(raw_img.numpy(), None, h.org_in_hw, False, True, True)
        img = img[tf.newaxis, ...]

        p_yxyx, p_clas, p_score = yolo_parser_one(img, img_hw,
                                                  infer_model, det_obj_thresh,
                                                  det_iou_thresh, h)
        if save_result == True:
            p_xyxy = np.concatenate([np.maximum(p_yxyx[:, 1:2], 0),
                                     np.maximum(p_yxyx[:, 0:1], 0),
                                     np.minimum(p_yxyx[:, 3:4], img_hw[1]),
                                     np.minimum(p_yxyx[:, 2:3], img_hw[0])], -1)

            p_s = p_score[:, None].astype('<U7')
            p_c = class_name[p_clas[:, None].astype(np.int)]
            p_x = p_xyxy.astype(np.int32).astype('<U6')
            res_arr = np.concatenate([p_c, p_s, p_x], -1)
            np.savetxt(str(res_path / f'{img_name}.txt'), res_arr, fmt='%s')

            true_clas, true_xyxy = np.split(true_ann, [1], -1)
            t_c = class_name[true_clas.astype(np.int)]
            t_x = true_xyxy.astype(np.int32).astype('<U6')
            t_arr = np.concatenate([t_c, t_x], -1)
            np.savetxt(str(gt_path / f'{img_name}.txt'), t_arr, fmt='%s')

        else:
            for j, c in enumerate(p_clas.astype(np.int)):
                p_img_ids[c].append(img_name)
                p_scores[c].append(p_score[j])
                p_bboxes[c].append(np.array(
                    [np.maximum(p_yxyx[j, 1], 0),
                     np.maximum(p_yxyx[j, 0], 0),
                     np.minimum(p_yxyx[j, 3], img_hw[1]),
                     np.minimum(p_yxyx[j, 2], img_hw[0])]))

            true_clas, true_box = np.split(true_ann, [1], -1)
            true_xyxy = center_to_corner(true_box, in_hw=img_hw)
            true_clas = np.ravel(true_clas)
            for c in true_clas.astype(np.int):
                t_res[c][img_name] = {
                    'bbox': true_xyxy,
                    'det': [False] * len(true_xyxy)}
                t_npos[c] = t_npos[c] + 1

    if save_result == False:
        p_img_ids = np.array([np.array(i, dtype=np.str) for i in p_img_ids])
        p_scores = np.array([np.array(i) for i in p_scores])
        p_bboxes = np.array([np.stack(i) for i in p_bboxes])

        """ sorted pre-classes by scores """
        sorted_ind = np.array([np.argsort(-s) for s in p_scores])
        sorted_scores = np.array([np.sort(-s) for s in p_scores])
        p_bboxes = np.array([p_bboxes[i][sorted_ind[i]] for i, b in enumerate(p_bboxes)])
        p_img_ids = np.array([p_img_ids[i][sorted_ind[i]] for i, b in enumerate(p_img_ids)])

        """ calc pre-classes tp and fp """
        nd = [len(i) for i in p_img_ids]
        tp = np.array([np.zeros(nd[i]) for i in range(h.class_num)])
        fp = np.array([np.zeros(nd[i]) for i in range(h.class_num)])
        for c in range(h.class_num):
            for d in range(nd[c]):
                if p_img_ids[c][d] in t_res[c]:
                    gt = t_res[c].get(p_img_ids[c][d])  # type:dict
                else:
                    continue
                bb = p_bboxes[c][d]
                gtbb = gt['bbox']
                if len(gtbb) > 0:
                    ixmin = np.maximum(gtbb[:, 0], bb[0])
                    iymin = np.maximum(gtbb[:, 1], bb[1])
                    ixmax = np.minimum(gtbb[:, 2], bb[2])
                    iymax = np.minimum(gtbb[:, 3], bb[3])
                    iw = np.maximum(ixmax - ixmin + 1., 0.)
                    ih = np.maximum(iymax - iymin + 1., 0.)
                    inters = iw * ih

                    # union
                    uni = ((bb[2] - bb[0] + 1.) *
                           (bb[3] - bb[1] + 1.) +
                           (gtbb[:, 2] - gtbb[:, 0] + 1.) *
                           (gtbb[:, 3] - gtbb[:, 1] + 1.) - inters)

                    overlaps = inters / uni
                    ovmax = np.max(overlaps)
                    jmax = np.argmax(overlaps)
                else:
                    continue

                if ovmax > mAp_iou_thresh:
                    if not gt['det'][jmax]:
                        tp[c][d] = 1.  # tp + 1
                        gt['det'][jmax] = True  # detectioned = true
                    else:
                        fp[c][d] = 1.
                else:
                    fp[c][d] = 1.

        Ap = np.zeros(h.class_num)
        for c in range(h.class_num):
            fpint = np.cumsum(fp[c])
            tpint = np.cumsum(tp[c])
            recall = fpint / t_npos[c]
            precision = tpint / np.maximum(tpint + fpint,
                                           np.finfo(np.float64).eps)
            Ap[c] = voc_ap(recall, precision)

        mAp = np.mean(Ap)
        print('~~~~~~~~')
        for c, name in enumerate(class_name):
            print(f'AP for {name} =', colored(f'{Ap[c]:.4f}', 'blue'))
        print(f'mAP =', colored(f'{mAp:.4f}', 'red'))
        print('~~~~~~~~')<|MERGE_RESOLUTION|>--- conflicted
+++ resolved
@@ -818,13 +818,8 @@
             K.set_value(self.h.out_hw, self.h.org_out_hw)
 
 
-<<<<<<< HEAD
-class YOLOLoss(Loss):
-    def __init__(self, h: YOLOHelper, iou_thresh: float,
-=======
 class YOLO_Loss(Loss):
     def __init__(self, h: YOLOHelper, iou_thresh: float, obj_thresh: float,
->>>>>>> b37e9fc7
                  obj_weight: float, noobj_weight: float, wh_weight: float,
                  xy_weight: float, cls_weight: float, layer: int, verbose=1,
                  reduction=losses_utils.ReductionV2.AUTO, name=None):
